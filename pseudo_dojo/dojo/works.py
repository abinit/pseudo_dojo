# coding: utf-8
"""Base class for Dojo Workkflows."""
from __future__ import division, print_function, unicode_literals

import abc
import sys
import os
import numpy as np
from abipy import abilab

from monty.collections import AttrDict
from monty.pprint import pprint_table
from pymatgen.core.units import Ha_to_eV
from pymatgen.io.abinitio.eos import EOS
from pymatgen.io.abinitio.pseudos import Pseudo
from pymatgen.io.abinitio.abiobjects import SpinMode, Smearing, KSampling, RelaxationMethod
from pymatgen.io.abinitio.works import Work, build_oneshot_phononwork, OneShotPhononWork
from abipy.core.structure import Structure
from pseudo_dojo.refdata.gbrv import gbrv_database
from pseudo_dojo.refdata.deltafactor import df_database, df_compute

import logging
logger = logging.getLogger(__name__)


class DojoWork(Work):
    __metaclass__ = abc.ABCMeta

    @abc.abstractproperty
    def pseudo(self):
        """:class:`Pseudo` object"""

    @abc.abstractproperty
    def dojo_trial(self):
        """String identifying the DOJO trial. Used to write results in the DOJO_REPORT."""

    def write_dojo_report(self, report, overwrite_data=False):
        """Write/update the DOJO_REPORT section of the pseudopotential."""
        # Read old_report from pseudo.
        old_report = self.pseudo.read_dojo_report()

        dojo_trial = self.dojo_trial
        if dojo_trial not in old_report:
            # Create new entry
            old_report[dojo_trial] = {}
        #else:
        #    # Check that we are not going to overwrite data.
        #    if self.dojo_accuracy in old_report[dojo_trial] and not overwrite_data:
        #        raise RuntimeError("%s already exists in DOJO_REPORT. Cannot overwrite data" % dojo_trial)

        # Update old report card with the new one and write new report
        dojo_ecut = "%.1f" % self.ecut
        old_report[dojo_trial][dojo_ecut] = report
        try:
            self.pseudo.write_dojo_report(old_report)
        except (OSError, IOError):
            print("Something wrong in write_dojo_report")


def check_conv(values, tol, min_numpts=1, mode="abs", vinf=None):
    """
    Given a list of values and a tolerance tol, returns the leftmost index for which

        abs(value[i] - vinf) < tol if mode == "abs"
    or
        abs(value[i] - vinf) / vinf < tol if mode == "rel"

    returns -1 if convergence is not achieved. By default, vinf = values[-1]

    Args:
        tol: Tolerance
        min_numpts: Minimum number of points that must be converged.
        mode: "abs" for absolute convergence, "rel" for relative convergence.
        vinf: Used to specify an alternative value instead of values[-1].
    """
    vinf = values[-1] if vinf is None else vinf

    if mode == "abs":
        vdiff = [abs(v - vinf) for v in values]
    elif mode == "rel":
        vdiff = [abs(v - vinf) / vinf for v in values]
    else:
        raise ValueError("Wrong mode %s" % mode)

    numpts, i = len(vdiff), -2
    if numpts > min_numpts and vdiff[-2] < tol:
        for i in range(numpts-1, -1, -1):
            if vdiff[i] > tol:
                break
        if (numpts - i - 1) < min_numpts: i = -2

    return i + 1


def compute_hints(ecuts, etotals, atols_mev, min_numpts=1, stream=sys.stdout):
    de_low, de_normal, de_high = [a / (1000 * Ha_to_eV) for a in atols_mev]

    etotal_inf = etotals[-1]

    ihigh = check_conv(etotals, de_high, min_numpts=min_numpts)
    inormal = check_conv(etotals, de_normal)
    ilow = check_conv(etotals, de_low)

    accidx = {"H": ihigh, "N": inormal, "L": ilow}

    table = []; app = table.append

    app(["iter", "ecut", "etotal", "et-e_inf [meV]", "accuracy",])
    for idx, (ec, et) in enumerate(zip(ecuts, etotals)):
        line = "%d %.1f %.7f %.3f" % (idx, ec, et, (et-etotal_inf) * Ha_to_eV * 1.e+3)
        row = line.split() + ["".join(c for c, v in accidx.items() if v == idx)]
        app(row)

    if stream is not None:
        pprint_table(table, out=stream)

    ecut_high, ecut_normal, ecut_low = 3 * (None,)
    exit = (ihigh != -1)

    if exit:
        ecut_low = ecuts[ilow]
        ecut_normal = ecuts[inormal]
        ecut_high = ecuts[ihigh]

    aug_ratios = [1, ]
    aug_ratio_low, aug_ratio_normal, aug_ratio_high = 3 * (1,)

    #if not monotonic(etotals, mode="<", atol=1.0e-5):
    #    logger.warning("E(ecut) is not decreasing")
    #    wf_results.push_exceptions("E(ecut) is not decreasing:\n" + str(etotals))

    return AttrDict(
        exit=ihigh != -1,
        etotals=list(etotals),
        ecuts=list(ecuts),
        aug_ratios=aug_ratios,
        low={"ecut": ecut_low, "aug_ratio": aug_ratio_low},
        normal={"ecut": ecut_normal, "aug_ratio": aug_ratio_normal},
        high={"ecut": ecut_high, "aug_ratio": aug_ratio_high})


class PseudoConvergence(DojoWork):

    def __init__(self, pseudo, ecut_slice, nlaunch, atols_mev,
                 toldfe=1.e-8, spin_mode="polarized", acell=(8, 9, 10), 
                 smearing="fermi_dirac:0.1 eV", max_niter=300, workdir=None, manager=None):
        """
        Args:
            pseudo: string or :class:`Pseudo` instance
            ecut_slice: List of cutoff energies or slice object (mainly used for infinite iterations).
            nlaunch:
            atols_mev: List of absolute tolerances in meV (3 entries corresponding to accuracy ["low", "normal", "high"]
            spin_mode: Defined how the electronic spin will be treated.
            acell: Lengths of the periodic box in Bohr.
            smearing: :class:`Smearing` instance or string in the form "mode:tsmear". Default: FemiDirac with T=0.1 eV
            max_niter:
            workdir: Working directory.
            manager: :class:`TaskManager` object.
        """
        super(PseudoConvergence, self).__init__(workdir, manager)

        self._pseudo = Pseudo.as_pseudo(pseudo)
        self.nlaunch = nlaunch; assert nlaunch > 0
        self.atols_mev = atols_mev
        self.toldfe = toldfe
        self.spin_mode = spin_mode
        self.acell = acell
        self.smearing = Smearing.as_smearing(smearing)
        self.max_niter = max_niter; assert max_niter > 0
        self.ecut_slice = ecut_slice; assert isinstance(ecut_slice, slice)

        self.ecuts = []

        if self.pseudo.ispaw:
            raise NotImplementedError("PAW convergence tests are not supported yet")

        for i in range(self.nlaunch):
            ecut = ecut_slice.start + i * ecut_slice.step
            #if self.ecut_slice.stop is not None and ecut > self.ecut_slice.stop: continue
            self.add_task_with_ecut(ecut)

    @property
    def pseudo(self):
        return self._pseudo
                            
    @property
    def dojo_trial(self):
        return "hints"

    def add_task_with_ecut(self, ecut):
        """Register a new task with cutoff energy ecut."""
        # One atom in a box of lenghts acell.
        inp = abilab.AbinitInput(structure=Structure.boxed_atom(self.pseudo, acell=self.acell), 
                                 pseudos=self.pseudo)

        # Gamma-only sampling.
        inp.add_abiobjects(self.spin_mode, self.smearing, KSampling.gamma_only())

        inp.set_vars(
            ecut=ecut,
            toldfe=self.toldfe,
            prtwf=1,
        )

        self.ecuts.append(ecut)
        self.register_scf_task(inp)

    def make_report(self):
        """
        "hints": {
            "high": {"aug_ratio": 1, "ecut": 45},
            "low": {...},
            "normal": {...}
        """
        results = self.work.get_results()
        d = {key: results[key] for key in ["low", "normal", "high"]}

        d.update(dict(
            ecuts=results["ecuts"],
            etotals=results["etotals"]))
        
        if results.exceptions:
            d["_exceptions"] = str(results.exceptions)

        return {self.dojo_key: d}

    def on_all_ok(self):
        """
        This method is called when self reaches S_OK.
        It checks if Etotal(ecut) is converged withing atols_mev
        If the condition is not fulfilled, the callback creates
        nlaunch new tasks with larger values of ecut and we keep on running.
        """
        etotals = self.read_etotals()
        data = compute_hints(self.ecuts, etotals, self.atols_mev)

        if data.exit:
            logger.info("Converged")
            d = {key: data[key] for key in ["low", "normal", "high"]}
                                                                         
            d.update(dict(
                ecuts=data["ecuts"],
                etotals=data["etotals"]))

            #if results.exceptions:
            #    d["_exceptions"] = str(results.exceptions)

            # Read old report from pseudo and add hints
            report = self.pseudo.read_dojo_report()
            report["hints"] = d

            # Write new report
            self.pseudo.write_dojo_report(report)

        else:
            logger.info("Building new tasks")

            estart = self.ecuts[-1] 
            for i in range(self.nlaunch):
                ecut = estart + (i+1) * self.ecut_slice.step
                #if self.ecut_slice.stop is not None and ecut > self.ecut_slice.stop: continue
                self.add_task_with_ecut(ecut)

            if len(self.ecuts) > self.max_niter:
                raise self.Error("Cannot create more that %d tasks, aborting now" % self.max_niter)

            self._finalized = False
            self.flow.allocate()
            self.flow.build_and_pickle_dump()

        return super(PseudoConvergence, self).on_all_ok()


class PPConvergenceFactory(object):
    """
    Factory object that constructs works for analyzing the converge of pseudopotentials.
    """
    def work_for_pseudo(self, pseudo, ecut_slice, nlaunch,
                        toldfe=1.e-8, atols_mev=(10, 1, 0.1), spin_mode="polarized",
                        acell=(8, 9, 10), smearing="fermi_dirac:0.1 eV", workdir=None, manager=None):
        """
        Return a `Work` object given the pseudopotential pseudo.

        Args:
            pseudo: filepath or :class:`Pseudo` object.
            ecut_slice: cutoff energies in Ha units (accepts lists or slice objects)
            toldfe: Tolerance on the total energy (Ha).
            atols_mev: Tolerances in meV for accuracy in ["low", "normal", "high"]
            spin_mode: Spin polarization.
            acell: Length of the real space lattice (Bohr units)
            smearing: Smearing technique.
            workdir: Working directory.
            manager: :class:`TaskManager` object.
        """
        return PseudoConvergence(
            pseudo, ecut_slice, nlaunch, atols_mev,
            toldfe=toldfe, spin_mode=spin_mode,
            acell=acell, smearing=smearing, workdir=workdir, manager=manager)


class DeltaFactoryError(Exception):
    """Base Error class."""


class DeltaFactory(object):
    """Factory class producing work objects for the computation of the delta factor."""
    Error = DeltaFactoryError

    def __init__(self):
        # Get a reference to the deltafactor database
        self._dfdb = df_database()

    def get_cif_path(self, symbol):
        """Returns the path to the CIF file associated to the given symbol."""
        try:
            return self._dfdb.get_cif_path(symbol)
        except KeyError:
            raise self.Error("%s: cannot find CIF file for symbol" % symbol)

    def work_for_pseudo(self, pseudo, accuracy="normal", kppa=6750, ecut=None, pawecutdg=None,
                        toldfe=1.e-9, smearing="fermi_dirac:0.1 eV", workdir=None, manager=None, **kwargs):
        """
        Returns a :class:`Work` object from the given pseudopotential.

        Args:
            kwargs: Extra variables passed to Abinit.

        .. note::

            0.001 Rydberg is the value used with WIEN2K
        """
        pseudo = Pseudo.as_pseudo(pseudo)
        symbol = pseudo.symbol

        if pseudo.ispaw and pawecutdg is None:
            raise ValueError("pawecutdg must be specified for PAW calculations.")

        try:
            cif_path = self.get_cif_path(symbol)
        except Exception as exc:
            raise self.Error(str(exc))

        # Include spin polarization for O, Cr and Mn (antiferromagnetic)
        # and Fe, Co, and Ni (ferromagnetic).
        # antiferromagnetic Cr, O
        # ferrimagnetic Mn
        spin_mode = "unpolarized"

        if symbol in ["Fe", "Co", "Ni"]:
            spin_mode = "polarized"
            if symbol == "Fe":
                kwargs['spinat'] = 2 * [(0, 0, 2.3)]
            if symbol == "Co":
                kwargs['spinat'] = 2 * [(0, 0, 1.2)]
            if symbol == "Ni":
                kwargs['spinat'] = 4 * [(0, 0, 0.6)]

        if symbol in ["O", "Cr", "Mn"]:
            spin_mode = "afm"
            if symbol == 'O':
                kwargs['spinat'] = [(0, 0, 1.5), (0, 0, 1.5), (0, 0, -1.5), (0, 0, -1.5)]
            elif symbol == 'Cr':
                kwargs['spinat'] = [(0, 0, 1.5), (0, 0, -1.5)]
            elif symbol == 'Mn':
                kwargs['spinat'] = [(0, 0, 2.0), (0, 0, 1.9), (0, 0, -2.0), (0, 0, -1.9)]

        # DO NOT CHANGE THE STRUCTURE REPORTED IN THE CIF FILE.
        structure = Structure.from_file(cif_path, primitive=False)

        # Magnetic elements:
        # Start from previous SCF run to avoid getting trapped in local minima 
        connect = symbol in ("Fe", "Co", "Ni", "Cr", "Mn", "O", "Zn", "Cu")

        return DeltaFactorWork(
            structure, pseudo, kppa, connect,
            spin_mode=spin_mode, toldfe=toldfe, smearing=smearing,
            accuracy=accuracy, ecut=ecut, pawecutdg=pawecutdg, ecutsm=0.5,
            workdir=workdir, manager=manager, **kwargs)


class DeltaFactorWork(DojoWork):
    """Work for the calculation of the deltafactor."""

    def __init__(self, structure, pseudo, kppa, connect,
                 ecut=None, pawecutdg=None, ecutsm=0.5,
                 spin_mode="polarized", toldfe=1.e-9, smearing="fermi_dirac:0.1 eV",
                 accuracy="normal", chksymbreak=0, workdir=None, manager=None, **kwargs):
        """
        Build a :class:`Work` for the computation of the deltafactor.

        Args:   
            structure: :class:`Structure` object
            pseudo: String with the name of the pseudopotential file or :class:`Pseudo` object.
            kppa: Number of k-points per atom.
            connect: True if the SCF run should be initialized from the previous run.
            spin_mode: Spin polarization mode.
            toldfe: Tolerance on the energy (Ha)
            smearing: Smearing technique.
            workdir: String specifing the working directory.
            manager: :class:`TaskManager` responsible for the submission of the tasks.
        """
        super(DeltaFactorWork, self).__init__(workdir=workdir, manager=manager)

        self._pseudo = Pseudo.as_pseudo(pseudo)

        spin_mode = SpinMode.as_spinmode(spin_mode)
        smearing = Smearing.as_smearing(smearing)

        # Compute the number of bands from the pseudo and the spin-polarization.
        # Add 6 bands to account for smearing.
        #nval = structure.num_valence_electrons(self.pseudo)
        #spin_fact = 2 if spin_mode.nsppol == 2 else 1
        #nband = int(nval / spin_fact) + 6

        # Set extra_abivars
        self.ecut, self.pawecutdg = ecut, pawecutdg

        extra_abivars = dict(
            ecut=ecut,
            pawecutdg=pawecutdg,
            ecutsm=ecutsm,
            toldfe=toldfe,
            #nband=nband,
            prtwf=0 if not connect else 1,
            #paral_kgb=paral_kgb,
            chkprim=0,
            nstep=200,
            #mem_test=0,
        )

        extra_abivars.update(**kwargs)
        self._input_structure = structure
        v0 = structure.volume

        # From 94% to 106% of the equilibrium volume.
        self.volumes = v0 * np.arange(94, 108, 2) / 100.

        for vol in self.volumes:
            new_lattice = structure.lattice.scale(vol)

            new_structure = Structure(new_lattice, structure.species, structure.frac_coords)

            ksampling = KSampling.automatic_density(new_structure, kppa, chksymbreak=chksymbreak)

            #scf_input = ScfStrategy(new_structure, self.pseudo, ksampling,
            #                        accuracy=accuracy, spin_mode=spin_mode,
            #                        smearing=smearing, **extra_abivars)

            scf_input = abilab.AbinitInput(structure=new_structure, pseudos=self.pseudo)
            scf_input.add_abiobjects(ksampling, smearing, spin_mode)
            scf_input.set_vars(extra_abivars)

            self.register_scf_task(scf_input)

        if connect:
            logger.info("Connecting SCF tasks using previous WFK file")
            middle = len(self.volumes) // 2
            filetype = "WFK"
            for i, task in enumerate(self[:middle]):
                task.add_deps({self[i + 1]: filetype})

            for i, task in enumerate(self[middle+1:]):
                task.add_deps({self[middle + i]: filetype})

    @property
    def pseudo(self):
        return self._pseudo

    @property
    def dojo_trial(self):
        return "deltafactor"

    def get_results(self):
        results = super(DeltaFactorWork, self).get_results()

        num_sites = self._input_structure.num_sites
        etotals = self.read_etotals(unit="eV")

        results.update(dict(
            etotals=list(etotals),
            volumes=list(self.volumes),
            num_sites=num_sites))

        d = {}
        try:
            # Use same fit as the one employed for the deltafactor.
            eos_fit = EOS.DeltaFactor().fit(self.volumes/num_sites, etotals/num_sites)

            # Get reference results (Wien2K).
            wien2k = df_database().get_entry(self.pseudo.symbol)

            # Compute deltafactor estimator.
            dfact = df_compute(wien2k.v0, wien2k.b0_GPa, wien2k.b1,
                               eos_fit.v0, eos_fit.b0_GPa, eos_fit.b1, b0_GPa=True)

            dfactprime_meV = dfact * (30 * 100) / (eos_fit.v0 * eos_fit.b0_GPa)

            print("delta", eos_fit)
            print("Ecut %.1f, dfact = %.3f meV, dfactprime %.3f meV" % (self.ecut, dfact, dfactprime_meV))

            results.update({
                "dfact_meV": dfact,
                "v0": eos_fit.v0,
                "b0": eos_fit.b0,
                "b0_GPa": eos_fit.b0_GPa,
                "b1": eos_fit.b1,
                "dfactprime_meV": dfactprime_meV
            })

            d = {k: results[k] for k in 
                ("dfact_meV", "v0", "b0", "b0_GPa", "b1", "etotals", "volumes", "num_sites", "dfactprime_meV")}

            # Write data for the computation of the delta factor
            with open(self.outdir.path_in("deltadata.txt"), "w") as fh:
                fh.write("# Deltafactor = %s meV\n" % dfact)
                fh.write("# Volume/natom [Ang^3] Etotal/natom [eV]\n")
                for v, e in zip(self.volumes, etotals):
                    fh.write("%s %s\n" % (v/num_sites, e/num_sites))

        except EOS.Error as exc:
            results.push_exceptions(exc)

        if results.exceptions:
            d["_exceptions"] = str(results.exceptions)

        self.write_dojo_report(d)

        return results

    def on_all_ok(self):
        """Callback executed when all tasks in self have reached S_OK."""
        return self.get_results()


class GbrvFactory(object):
    """Factory class producing :class:`Work` objects for GBRV calculations."""
    def __init__(self):
        self._db = gbrv_database()

    def make_ref_structure(self, symbol, struct_type, ref):
        """
        Return the structure used in the GBRV tests given the chemical symbol, the structure type
        and the reference code.
        """
        # Get the entry in the database
        entry = self._db.get_entry(symbol, struct_type)

        if entry is None: 
            logger.critical("Cannot find entry for %s, returning None!" % symbol)
            return None

        # Build the structure and handle a possibly missing value.
        structure = entry.build_structure(ref=ref)

        if structure is None:
            logger.warning("No AE structure for %s\n Will use gbrv_uspp data." % symbol)
            structure = entry.build_structure(ref="gbrv_uspp")
        
        if structure is None: 
            logger.critical("Cannot initialize structure for %s, returning None!" % symbol)

        return structure

    def relax_and_eos_work(self, pseudo, struct_type, ecut=None, pawecutdg=None, ref="ae", **kwargs):
        """
        Returns a :class:`Work` object from the given pseudopotential.

        Args:
            kwargs: Extra variables passed to Abinit.

        .. note::

            GBRV tests are done with the following parameteres:

                - No spin polarization for structural relaxation 
                  (only for magnetic moments for which spin-unpolarized structures are used)
                - All calculations are done on an 8x8x8 k-point density and with 0.002 Ry Fermi-Dirac smearing
        """
        pseudo = Pseudo.as_pseudo(pseudo)

        if pseudo.ispaw and pawecutdg is None:
            raise ValueError("pawecutdg must be specified for PAW calculations.")

        structure = self.make_ref_structure(pseudo.symbol, struct_type=struct_type, ref=ref)
 
        return GbrvRelaxAndEosWork(structure, struct_type, pseudo,
                                   ecut=ecut, pawecutdg=pawecutdg, **kwargs)


def gbrv_nband(pseudo):
    # nband/fband are usually too small for the GBRV calculations.
    # FIXME this is not optimal
    nband = pseudo.Z_val
    nband += 0.5 * nband
    nband = int(nband)
    nband = max(nband,  8)
    #print("nband", nband)
    return nband


class GbrvRelaxAndEosWork(DojoWork):

    def __init__(self, structure, struct_type, pseudo, ecut=None, pawecutdg=None, ngkpt=(8, 8, 8),
                 spin_mode="unpolarized", toldfe=1.e-9, smearing="fermi_dirac:0.001 Ha",
                 accuracy="normal", ecutsm=0.05, chksymbreak=0,
                 workdir=None, manager=None, **kwargs):
        """
        Build a :class:`Work` for the computation of the relaxed lattice parameter.

        Args:   
            structure: :class:`Structure` object 
            structure_type: fcc, bcc 
            pseudo: String with the name of the pseudopotential file or :class:`Pseudo` object.
            ecut: Cutoff energy in Hartree
            ngkpt: MP divisions.
            spin_mode: Spin polarization mode.
            toldfe: Tolerance on the energy (Ha)
            smearing: Smearing technique.
            workdir: String specifing the working directory.
            manager: :class:`TaskManager` responsible for the submission of the tasks.
        """
        super(GbrvRelaxAndEosWork, self).__init__(workdir=workdir, manager=manager)
        self.struct_type = struct_type
        self.accuracy = accuracy

        # nband must be large enough to accomodate fractional occupancies.
        fband = kwargs.pop("fband", None)
        self._pseudo = Pseudo.as_pseudo(pseudo)
        nband = gbrv_nband(self.pseudo)

        # Set extra_abivars.
        self.extra_abivars = dict(
            ecut=ecut,
            pawecutdg=pawecutdg,
            toldfe=toldfe,
            prtwf=0,
            #ecutsm=0.5,
            nband=nband,
            #paral_kgb=paral_kgb
        )
                                       
        self.extra_abivars.update(**kwargs)
        self.ecut = ecut
        self.smearing = Smearing.as_smearing(smearing)

        # Kpoint sampling: shiftk depends on struct_type
        shiftk = {"fcc": [0, 0, 0], "bcc": [0.5, 0.5, 0.5]}.get(struct_type)
        #ngkpt = (1,1,1)
        self.ksampling = KSampling.monkhorst(ngkpt, chksymbreak=chksymbreak, shiftk=shiftk)
        self.spin_mode = spin_mode
        relax_algo = RelaxationMethod.atoms_and_cell()

        #self.relax_input = RelaxStrategy(structure, pseudo, self.ksampling, relax_algo, 
        #                                 accuracy=accuracy, spin_mode=spin_mode, smearing=smearing, **self.extra_abivars)

        inp = abilab.AbinitInput(structure, pseudo)
        inp.add_abiobjects(self.ksampling, relax_algo, spin_mode, smearing)
        inp.set_vars(extra_abivars)

        # Register structure relaxation task.
        self.relax_task = self.register_relax_task(self.relax_input)

    @property
    def dojo_trial(self):
        return "gbrv_" + self.struct_type

    @property
    def pseudo(self):
        return self._pseudo

    def add_eos_tasks(self):
        """
        Read the optimized structure from the netcdf file and add to self a new
        a new list of ScfTask for the computation of the EOS with the GBRV parameters.
        """
        # Get the relaxed structure.
        self.relaxed_structure = relaxed_structure = self.relax_task.get_final_structure()

        # GBRV use nine points from -1% to 1% of the initial guess and fitting the results to a parabola.
        # Note that it's not clear to me if they change the volume or the lattice parameter!
        self.volumes = relaxed_structure.volume * np.arange(99, 101.25, 0.25) / 100.

        for vol in self.volumes:
            new_lattice = relaxed_structure.lattice.scale(vol)
            new_structure = Structure(new_lattice, relaxed_structure.species, relaxed_structure.frac_coords)

            # Add ecutsm
            extra = self.extra_abivars.copy() 
            extra["ecutsm"] = 0.5

            #scf_input = ScfStrategy(new_structure, self.pseudo, self.ksampling,
            #                        accuracy=self.accuracy, spin_mode=self.spin_mode,
            #                        smearing=self.smearing, **extra)

            scf_input = abilab.AbinitInput(new_structure, self.pseudo)
            scf_input.add_abiobjects(self.ksampling, self.spin_node, self.smearing)
            scf_input.set_vars(extra)

            # Register new task
            self.register_scf_task(scf_input)

        # Allocate new tasks and update the pickle database.
        self.flow.allocate()
        self.flow.build_and_pickle_dump()

    def compute_eos(self):
        results = self.get_results()

        # Read etotals and fit E(V) with a parabola to find the minimum
        etotals = self.read_etotals(unit="eV")[1:]
        assert len(etotals) == len(self.volumes)

        results.update(dict(
            etotals=list(etotals),
            volumes=list(self.volumes),
            num_sites=len(self.relaxed_structure),
        ))

        try:
            eos_fit = EOS.Quadratic().fit(self.volumes, etotals)
        except EOS.Error as exc:
            results.push_exceptions(exc)

        # Function to compute cubic a0 from primitive v0 (depends on struct_type)
        vol2a = {"fcc": lambda vol: (4 * vol) ** (1/3.),
                 "bcc": lambda vol: (2 * vol) ** (1/3.),
                 }[self.struct_type]

        a0 = vol2a(eos_fit.v0)

        results.update(dict(
            v0=eos_fit.v0,
            b0=eos_fit.b0,
            b1=eos_fit.b1,
            a0=a0,
            struct_type=self.struct_type
        ))

        db = gbrv_database()
        entry = db.get_entry(self.pseudo.symbol, stype=self.struct_type)

        pawabs_err = a0 - entry.gbrv_paw
        pawrel_err = 100 * (a0 - entry.gbrv_paw) / entry.gbrv_paw

        # AE results for P and Hg are missing.
        if entry.ae is not None:
            abs_err = a0 - entry.ae
            rel_err = 100 * (a0 - entry.ae) / entry.ae
        else:
            # Use GBRV_PAW as reference.
            abs_err = pawabs_err
            rel_err = pawrel_err

        print("for GBRV struct_type: ", self.struct_type, "a0= ", a0, "Angstrom")
        print("AE - THIS: abs_err = %f, rel_err = %f %%" % (abs_err, rel_err))
        print("GBRV-PAW - THIS: abs_err = %f, rel_err = %f %%" % (pawabs_err, pawrel_err))

        d = {k: results[k] for k in ("a0", "etotals", "volumes")}
        d["a0_abs_err"] = abs_err
        d["a0_rel_err"] = rel_err
        if results.exceptions:
            d["_exceptions"] = str(results.exceptions)

        self.write_dojo_report(d)

        return results

    @property
    def add_eos_done(self):
        return len(self) > 1

    def on_all_ok(self):
        """
        This method is called when self reaches S_OK. It reads the optimized structure from the netcdf file and builds
        a new work for the computation of the EOS with the GBRV parameters.
        """
        if not self.add_eos_done:
            logger.info("Building EOS tasks")
            self.add_eos_tasks()
            self._finalized = False
        else:
            logger.info("Computing EOS")
            self.compute_eos()

        return super(GbrvRelaxAndEosWork, self).on_all_ok()


class DFPTError(Exception):
    """Base Error class."""


class DFPTPhononFactory(object):
    """
    Factory class producing `Workflow` objects for DFPT Phonon calculations.
    In particular to test if the acoustic modes are zero, or at least from which cuttoff they can be made zero by
    imposing the accoustic sum rule.
    """

    Error = DFPTError

    def __init__(self, manager=None, workdir=None):
        # reference to the deltafactor database
        # use the elemental solid in the gs configuration
        self._dfdb = df_database()
        self.manager = manager
        self.workdir = workdir

    def get_cif_path(self, symbol):
        """Returns the path to the CIF file associated to the given symbol."""
        try:
            return self._dfdb.get_cif_path(symbol)
        except KeyError:
            raise self.Error("%s: cannot find CIF file for symbol" % symbol)

    @staticmethod
    def scf_ph_inputs(structure, pseudos, **kwargs):
        """
        This function constructs the input files for the phonon calculation:
        GS input + the input files for the phonon calculation.
        kwargs:
        ecut: the ecut at which the input is generated
        kppa: kpoint per atom
        smearing: is removed
<<<<<<< HEAD
        qpt: optional, list of qpoints. if not present gamma is added
=======
        qpt: qpoint for this phonon
>>>>>>> 3e5816ae
        the rest are passed as abinit input variables
        """

        if 'qpt' in kwargs:
            qpoints = kwargs.pop('qpt')
        else:
            qpoints = [0.00000000E+00,  0.00000000E+00,  0.00000000E+00]

        qpoints = np.reshape(qpoints, (-1, 3))

        # Global variables used both for the GS and the DFPT run.

        kppa = kwargs.pop('kppa')
        ksampling = KSampling.automatic_density(structure, kppa, chksymbreak=0)
        try:
            kwargs.pop('accuracy')
        except KeyError:
            pass
        kwargs.pop('smearing')
        # to be applicable to all systems we treat all as is they were metals
        # some systems have a non primitive cell to allow for a anti ferromagnetic structure > chkprim = 0
        global_vars = dict(ksampling.to_abivars(), tsmear=0.005, occopt=7, nstep=200, ecut=12.0, paral_kgb=0, chkprim=0)
        global_vars.update(**kwargs)
        # if not tolwfr is specified explicitly we remove any other tol and put tolwfr = 1e-16
        tolwfr = 1e-20
        for k in global_vars.keys():
            if 'tol' in k:
                if k == 'tolwfr':
                    tolwfr = global_vars.pop(k)
                else:
                    global_vars.pop(k)

        global_vars['tolwfr'] = tolwfr
        #global_vars.pop('#comment')
        electrons = structure.num_valence_electrons(pseudos)
        global_vars.update(nband=electrons)
        global_vars.update(nbdbuf=int(electrons/4))

        multi = abilab.MultiDataset(structure=structure, pseudos=pseudos, ndtset=1+len(qpoints))
        multi.set_vars(global_vars)

        for i, qpt in enumerate(qpoints):
            # Response-function calculation for phonons.
            # rfatpol=[1, natom],  # Set of atoms to displace.
            # rfdir=[1, 1, 1],     # Along this set of reduced coordinate axis
            inp[i+1].set_vars(nstep=200, iscf=7, rfphon=1, nqpt=1, qpt=qpt, kptopt=2, rfasr=2, 
                              rfatpol=[1, len(structure)], rfdir=[1, 1, 1])

            # rfasr = 1 is not correct
            # response calculations can not be restarted > nstep = 200, a problem to solve here is that abinit continues
            # happily even is NaN are produced ... TODO fix abinit

        # Split input into gs_inp and ph_inputs
        return multi.split_datasets()

    def work_for_pseudo(self, pseudo, **kwargs):
        """
        Create a :class:`Flow` for phonon calculations:

            1) One workflow for the GS run.

            2) nqpt workflows for phonon calculations. Each workflow contains
               nirred tasks where nirred is the number of irreducible phonon perturbations
               for that particular q-point.

            the kwargs are passed to scf_hp_inputs
        """
        try:
            qpt = kwargs['qpt']
        except IndexError:
            raise ValueError('A phonon test needs to specify a qpoint.')

        kwargs.pop('accuracy')

        pseudo = Pseudo.as_pseudo(pseudo)

        structure_or_cif = self.get_cif_path(pseudo.symbol)

        if not isinstance(structure_or_cif, Structure):
            # Assume CIF file
            structure = Structure.from_file(structure_or_cif, primitive=False)
        else:
            structure = structure_or_cif

        nat = len(structure)
        report = pseudo.read_dojo_report()
        ecut_str = '%.1f' % kwargs['ecut']

        try:
            v0 = nat*report['deltafactor'][ecut_str]['v0']
        except KeyError:
            # the df calculation at this ecut is not done already so the phonon task can not be created
            return None

        structure.scale_lattice(v0)
        all_inps = self.scf_ph_inputs(pseudos=[pseudo], structure=structure, **kwargs)
        scf_input, ph_inputs = all_inps[0], all_inps[1:]

        work = build_oneshot_phononwork(scf_input=scf_input, ph_inputs=ph_inputs, work_class=PhononDojoWork)
        work.set_dojo_trial(qpt)
        work.ecut = scf_input.ecut
        work._pseudo = pseudo
        return work


class PhononDojoWork(OneShotPhononWork, DojoWork):
    @property
    def dojo_trial(self):
        return self._trial

    def set_dojo_trial(self, qpt):
        if max(qpt) == 0:
            self._trial = 'phonon'
        elif max(qpt) == 0.5 and min(qpt) == 0.5:
            self._trial = 'phonon_hhh'
        else:
            raise ValueError('Only dojo phonon works of the Gamma and 0.5, 0.5, 0.5 qpoints have been implemented')

    @property
    def pseudo(self):
        return self._pseudo

    def on_all_ok(self):
        d = self.get_results()
        report = d['phonons'][0].freqs.tolist()
        self.write_dojo_report(report)
        return d<|MERGE_RESOLUTION|>--- conflicted
+++ resolved
@@ -821,19 +821,11 @@
         ecut: the ecut at which the input is generated
         kppa: kpoint per atom
         smearing: is removed
-<<<<<<< HEAD
         qpt: optional, list of qpoints. if not present gamma is added
-=======
-        qpt: qpoint for this phonon
->>>>>>> 3e5816ae
         the rest are passed as abinit input variables
         """
 
-        if 'qpt' in kwargs:
-            qpoints = kwargs.pop('qpt')
-        else:
-            qpoints = [0.00000000E+00,  0.00000000E+00,  0.00000000E+00]
-
+        qpoints = kwargs.pop('qpt', [0.00000000E+00,  0.00000000E+00,  0.00000000E+00])
         qpoints = np.reshape(qpoints, (-1, 3))
 
         # Global variables used both for the GS and the DFPT run.
