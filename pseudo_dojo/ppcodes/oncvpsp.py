--- conflicted
+++ resolved
@@ -608,13 +608,8 @@
     def __str__(self):
         lines = []
         app = lines.append
-<<<<<<< HEAD
-        #app("%s, oncvpsp version: %s, date: %s" % (self.calc_type, self.version, self.gendate))
-        #app("oncvpsp calculation: %s: " % self.calc_type)
-=======
         app("%s, oncvpsp version: %s, date: %s" % (self.calc_type, self.version, self.gendate))
         app("oncvpsp calculation: %s: " % self.calc_type)
->>>>>>> 8d056a1c
         app("completed: %s" % self.run_completed)
 
         return "\n".join(lines)
