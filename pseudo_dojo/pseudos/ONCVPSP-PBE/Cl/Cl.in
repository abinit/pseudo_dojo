--- conflicted
+++ resolved
@@ -15,11 +15,7 @@
 # lloc lpopt rc5 dvloc0
 4 5 1.3 0.0
 # l nproj debl
-<<<<<<< HEAD
-0 2 3.0
-=======
 0 2 2.0
->>>>>>> 8d056a1c
 1 2 2.0
 2 2 1.5
 # icmod fcfact
