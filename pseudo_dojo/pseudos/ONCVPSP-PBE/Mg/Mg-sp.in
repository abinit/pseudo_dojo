# atsym z nc nv iexc psfile
Mg 12 1 3 4 psp8
# n l f
1 0 2.0
2 0 2.0
2 1 6.0
3 0 2.0
# lmax
1
# l rc ep ncon nbas qcut
<<<<<<< HEAD
0 1.15 0.0 4 8 9.2
1 1.5 0.0 4 8 9.1
=======
0 1.15 0.0 4 8 9.6
1 1.65 0.0 4 9 8.4
>>>>>>> 8d056a1c
# lloc lpopt rc5 dvloc0
4 5 1.1 0.0
# l nproj debl
0 2 1.0
1 2 1.0
# icmod fcfact
0 0.02
# epsh1 epsh2 depsh
-12.0 12.0 0.02
# rlmax drl
4.0 0.01
 0<|MERGE_RESOLUTION|>--- conflicted
+++ resolved
@@ -8,13 +8,8 @@
 # lmax
 1
 # l rc ep ncon nbas qcut
-<<<<<<< HEAD
-0 1.15 0.0 4 8 9.2
-1 1.5 0.0 4 8 9.1
-=======
 0 1.15 0.0 4 8 9.6
 1 1.65 0.0 4 9 8.4
->>>>>>> 8d056a1c
 # lloc lpopt rc5 dvloc0
 4 5 1.1 0.0
 # l nproj debl
