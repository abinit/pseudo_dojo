--- conflicted
+++ resolved
@@ -1,32 +1,26 @@
 #!/usr/bin/env python
 from __future__ import division, print_function, unicode_literals
-
 import sys
 import os
 import argparse
 import numpy as np
-
 from time import gmtime, strftime
 from warnings import warn
 from pprint import pprint
 from tabulate import tabulate
-from pandas import DataFrame, concat
 from monty.os.path import find_exts
 from pymatgen.util.io_utils import ask_yesno, prompt
 from pymatgen.io.abinit.pseudos import Pseudo
-from pymatgen.io.abinit.netcdf import NetcdfReaderError
 from pseudo_dojo.core.pseudos import DojoTable
 from pseudo_dojo.ppcodes.oncvpsp import OncvOutputParser
-<<<<<<< HEAD
 from pandas import DataFrame, concat
 from pymatgen.io.abinit.netcdf import NetcdfReaderError
-=======
+
 
 def straceback():
     """Returns a string with the traceback."""
     import traceback
     return traceback.format_exc()
->>>>>>> 2274783e
 
 
 def dojo_figures(options):
@@ -661,19 +655,9 @@
                 pseudo.write_dojo_report(report)
 
         except Exception as exc:
-<<<<<<< HEAD
-            print(pseudo.basename, "raised: ", str(exc))
-
-
-def dojo_validate(options):
-    from pymatgen.util.io_utils import ask_yesno, prompt
-    from time import gmtime, strftime
-    for p in options.pseudos:
-=======
             print(straceback())
             print(pseudo.basename, "raised: ", str(exc))
 
->>>>>>> 2274783e
 
 def dojo_validate(options):
     pseudos = options.pseudos
@@ -681,10 +665,6 @@
         data, errors = pseudos.get_dojo_dataframe()
 
         try:
-<<<<<<< HEAD
-        
-=======
->>>>>>> 2274783e
             # test if report is present
             try:
                 report = p.dojo_report
@@ -695,20 +675,10 @@
 
             # test if already validated
             if 'validation' in report.keys():
-<<<<<<< HEAD
-                print('this pseudo was validated by %s on %s.' % (report['validation']['validated_by'], report['validation']['validated_on']))
-            if not ask_yesno('Would you like to validate again? [Y]'):
-                    continue
-
-            # test if hints are present
-=======
                 print('this pseudo was validated by %s on %s.' % (
                       report['validation']['validated_by'], report['validation']['validated_on']))
-		if not ask_yesno('Would you like to validate again? [Y]'):
-                    continue
-
-            #test if hints are present
->>>>>>> 2274783e
+            if not ask_yesno('Would you like to validate again? [Y]'):
+                continue
 
             # test for ghosts
             print('\n= GHOSTS TEST ===========================================\n')
@@ -757,16 +727,11 @@
                 print(tabulate(data[columns], headers=headers, tablefmt=tablefmt, floatfmt=floatfmt))
 
             # test hash
-<<<<<<< HEAD
 
             # plot the model core charge
            
         except Exception as exc:
-=======
-           
-        except Exception as exc:
             print(straceback())
->>>>>>> 2274783e
             print(p.basename, "raised: ", str(exc))
         
         # ask the final question
