#!/usr/bin/env python
"""Script to analyze and plot the results produced by ONCVPSP code."""
from __future__ import print_function, division

import sys
import collections
import argparse

from pseudo_dojo.ppcodes.oncvpsp import OncvOuptputParser, PseudoGenDataPlotter


def main():
    parser = argparse.ArgumentParser() #formatter_class=argparse.RawDescriptionHelpFormatter)

    parser.add_argument('filename', default="", help="Path to the output file")

    parser.add_argument("-p", "--plot-mode", default="slide",
                        help=("Quantity to plot. Possible values: %s" %
                              str(["slide", "wp, dp, lc"] + PseudoGenDataPlotter.all_keys) + "\n"
                              "wp --> wavefunctions and projectors\n" +
                              "dp --> densities and potentials\n" +
                              "lc --> atan(logder) and convergence wrt ecut"))

    parser.add_argument("-j", "--json", action="store_true", default=False, 
                        help="Produce a string with the results in a JSON dictionary and exit")

    options = parser.parse_args()

    onc_parser = OncvOuptputParser(options.filename)
    onc_parser.scan()
<<<<<<< HEAD
    print(onc_parser)
=======
    #print(onc_parser)

    if options.json:
        import json
        print(json.dumps(onc_parser.to_dict, indent=4))
        return 0
>>>>>>> 8d056a1c

    # Build the plotter
    plotter = onc_parser.make_plotter()

    # Table of methods
    callables = collections.OrderedDict([
        ("wp", plotter.plot_waves_and_projs),
        ("dp", plotter.plot_dens_and_pots),
        ("lc", plotter.plot_atanlogder_econv),
    ])

    # Call function depending on options.plot_mode
    if options.plot_mode == "slide":
        for func in callables.values():
            func()
    else:
        func = callables.get(options.plot_mode, None)
        if func is not None:
            func()
        else:
            plotter.plot_key(key=options.plot_mode)

    return 0


if __name__ == "__main__":
    sys.exit(main())
<|MERGE_RESOLUTION|>--- conflicted
+++ resolved
@@ -28,16 +28,12 @@
 
     onc_parser = OncvOuptputParser(options.filename)
     onc_parser.scan()
-<<<<<<< HEAD
-    print(onc_parser)
-=======
     #print(onc_parser)
 
     if options.json:
         import json
         print(json.dumps(onc_parser.to_dict, indent=4))
         return 0
->>>>>>> 8d056a1c
 
     # Build the plotter
     plotter = onc_parser.make_plotter()
