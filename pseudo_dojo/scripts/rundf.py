--- conflicted
+++ resolved
@@ -8,13 +8,8 @@
 import os
 import sys
 import abipy.abilab as abilab
-<<<<<<< HEAD
-from pseudo_dojo.dojo.dojo_workflows import DeltaFactory, DFPTPhononFactory
-=======
-
-from pseudo_dojo.dojo.dojo_workflows import DeltaFactorWorkflow
-from pseudo_dojo.dojo.dojo_workflows import DeltaFactory
->>>>>>> 7281f7ba
+from pseudo_dojo.dojo.works import DeltaFactorWork, DFPTPhononFactory
+from pseudo_dojo.dojo.works import DeltaFactory
 
 
 def build_flow(options):
@@ -69,13 +64,8 @@
     #extra = {}
 
     if options['test']:
-<<<<<<< HEAD
-        workdir = ps_name+name+'_run_test'
-        flow = abilab.AbinitFlow(workdir=workdir, manager=manager, pickle_protocol=0)
-=======
         workdir = ps_name+'_df_run_test'
         flow = abilab.Flow(workdir=workdir, manager=manager, pickle_protocol=0)
->>>>>>> 7281f7ba
         kppa = 1000
         ecut = 40
         pawecutdg = ecut * 2
@@ -84,13 +74,8 @@
                                        toldfe=1.e-8, smearing="fermi_dirac:0.0005")
         flow.register_work(work, workdir='W'+str(ecut))
     else:
-<<<<<<< HEAD
-        workdir = ps_name+name+'_run_full'
-        flow = abilab.AbinitFlow(workdir=workdir, manager=manager, pickle_protocol=0)
-=======
         workdir = ps_name+'_df_run_full'
         flow = abilab.Flow(workdir=workdir, manager=manager, pickle_protocol=0)
->>>>>>> 7281f7ba
         kppa = 6750  # Use this to have the official k-point sampling
         for ecut in [12, 16, 20, 24, 28, 32, 36, 40, 44, 48]:
             pawecutdg = ecut * 2
