--- conflicted
+++ resolved
@@ -16,9 +16,6 @@
 <H1>Contributors Pseudo Dojo</H1>
 Matteo Giantomassi<BR />
 Michiel J. van Setten<BR />
-<<<<<<< HEAD
-Gian-Marco Rignanese<BR />
-=======
 Gian-Marco Rignanese<BR />
 Jean-Michel Beuken
 
@@ -33,5 +30,4 @@
 
 </script>
 </body>
-</html>
->>>>>>> 087c27d8
+</html>