--- conflicted
+++ resolved
@@ -251,11 +251,7 @@
         },
         {
           element: ".logo",
-<<<<<<< HEAD
-          intro:  "Finally, if you want to learn the periodic table by heart try clicking here. (p.s. Don't try to download Oganesson bad things may happen.)"
-=======
-          intro:  "Finally, if you want to learn the periodic table by heart try clicking here. (p.s. Don't try to download Oganesson, bad things may happen."
->>>>>>> 76316ff3
+          intro:  "Finally, if you want to learn the periodic table by heart try clicking here. (p.s. Don't try to download Oganesson, bad things may happen.)"
         }
       ],
       showProgress: true,
